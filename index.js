'use strict';

const path = require("path");
const { execSync } = require('child_process');
const fs = require('fs');

class PackageRubyBundlePlugin {
  get config() {
    const config = Object.assign(
      {
        alwaysCrossCompileExtensions: true,
        debug: !!process.env.SRP_DEBUG,
        // The path to the gemfile to use for bundling
        gemfilePath: path.join(this.serverless.config.servicePath, "Gemfile"),
        // The name of the temporary docker container that will be used for bundling.
        containerName: 'serverless-ruby-package.packaged-gems',
        containerPath: '/var/task',
        // A list of bundle groups to disinclude from the bundle
        withoutGroups: 'test development deploy',
        // A list of bundle groups to include in the bundle
        withGroups: false,
        // Whether to bundle as standalone
        standalone: false,
        // name of the docker image to use to compile gems
        dockerImage: false,
        // Make the assumption that anything in a gem under /spec or /test can be excluded from the package.
        excludeGemTests: true,
      },
      (
        this.serverless.service.custom &&
        this.serverless.service.custom.rubyPackage
      ) || {}
    );
    // give precedence to environment variable, if set
    if (typeof(process.env.CROSS_COMPILE_EXTENSIONS) !== 'undefined'){
      const override = (/^(?:y|yes|true|1|on)$/i.test(process.env.CROSS_COMPILE_EXTENSIONS));
      config.alwaysCrossCompileExtensions = override;
    }

    return config;
  }

  constructor(serverless, options) {
    this.serverless = serverless;
    this.options = options;

    this.hooks = {
      'before:package:createDeploymentArtifacts': this.beforePackage.bind(this),
      'before:package:function:package': this.beforePackage.bind(this),
    };
  }

  log(message){
    this.serverless.cli.log(message, "ruby-package");
  }

  rubyVersion() {
    // RbConfig::CONFIG['ruby_version']
    switch (this.serverless.service.provider.runtime) {
      case 'ruby2.5':
        return '2.5.0';
      default:
        return '2.7.0';
    }
  }

  extensionApiVersion() {
    // Gem.extension_api_version
    switch (this.serverless.service.provider.runtime) {
      case 'ruby2.5':
        return '2.5.0-static';
      default:
        return '2.7.0';
    }
  }

  beforePackage(){
    this.warnOnUnsupportedRuntime();

    const gemRoot = `vendor/bundle/ruby/${this.rubyVersion()}`;
    const extensionDir = `${gemRoot}/extensions/x86_64-linux/${this.extensionApiVersion()}`;

    const identifyGemsScript = `
      require 'json'
      root = ENV['GEM_HOME']
      gems = Bundler.definition.specs_for([:default]).reject{|s| s.name=='bundler'}
      details = gems.map{|gem|
        {
          extensions: !!gem.extensions.any?,
          name: gem.full_name,
          path: gem.full_gem_path.split(root).last,
          gemspec: gem.loaded_from.split(root).last,
        }
      }
      puts JSON.generate(details.sort_by{|x| x[:name]})
    `

    this.serverless.service.package.excludeDevDependencies = false; // only relevant to nodejs

    // Force the `serverless package` command to exclude all files from the package except whitelisted files.
    this.serverless.service.package.exclude = ["**"];

    if (this.config.standalone) {
      this.serverless.service.package.include.push("vendor/bundle/bundler/**"); // bundler standalone files
    }

    const bundleEnv = Object.assign({ "BUNDLE_GEMFILE": this.config.gemfilePath }, process.env);
    const output = execSync("bundle exec ruby", {input: identifyGemsScript, env: bundleEnv});
    const gems = JSON.parse(output)

    // TODO:
    //    Not checking for extensions because we're using the bundle install to create the bundle config too
    //    Update this package so that bundle config and cross compilation are separate parts of the process

    // if (gems.some(x=>x.extensions)){
    if (this.config.alwaysCrossCompileExtensions){
      this.nativeLinuxBundle();
    }
    // }

    if (gems.length < 10) {
      this.log(`Packaging gems: ${gems.map(x=>x.name).join(" ")}`);
    } else {
      this.log(`Packaging ${gems.length} gems`);
    }

    // Bundler.setup (non standalone mode) uses the .bundle/config for configuration of the runtime bundle
    if (!this.config.standalone) {
      if (this.config.debug) this.log("Compiling bundle in bundler/setup mode")
      this.serverless.service.package.include.push('.bundle/config');
    } else {
      if (this.config.debug) this.log("Compiling bundle in standalone mode")
    }

    gems.forEach((gem) =>{
      this.serverless.service.package.include.push(`${gemRoot}${gem.path}/**`);

      if (gem.extensions){
        this.serverless.service.package.include.push(`${extensionDir}/${gem.name}/**`);
      }

      // includes that start with a ! are treated as excludes when evaluating,
      // but are ordered along with the includes. If these patterns were
      // specified as excludes, they would be evaluated first, and then the
      // includes on the gem paths would bring them back.
      this.serverless.service.package.include.push(`!${gemRoot}${gem.path}/.git/**`);
      if (this.config.excludeGemTests) {
        this.serverless.service.package.include.push(`!${gemRoot}${gem.path}/test/**`);
        this.serverless.service.package.include.push(`!${gemRoot}${gem.path}/spec/**`);
      }

      // Standalone mode assumes the app will load a file at vendor/bundle/bundler/setup.rb and will
      // not use bundler/setup.
      // Bundler.setup (non standalone mode) requires the presence of the gemspecs in the package and
      // the .bundle/config file used by the app.
      if (!this.config.standalone) {
        this.serverless.service.package.include.push(`${gemRoot}${gem.gemspec}`);
      }
    });

    if (this.config.debug) {
      this.log('Filepaths whitelisted in the packaging')
      this.serverless.service.package.include.forEach((fp) => {
        this.log(`--- ${fp}`)
      });
    }
  }

  tempContainer() {
    if (this.config.tempContainer) { return this.config.tempContainer; }

    const container = {
      name: this.config.containerName,
      path: this.config.containerPath,
      image: this.config.dockerImage,
    }

    if (!container.image) {
      switch (this.serverless.service.provider.runtime) {
        case 'ruby2.5':
          container.image = 'lambci/lambda:build-ruby2.5';
          break;
        default:
          container.image = 'lambci/lambda:build-ruby2.7';
          break;
      }
    }

    this.config.tempContainer = container;
    return container;
  }

  nativeLinuxBundle(){
    this.log(`Building gems with native extensions for linux`);
    const localPath = this.serverless.config.servicePath;
    const tempContainer = this.tempContainer()

    if (this.config.debug){
      this.log(`container name: ${tempContainer.name}`);
      this.log(`docker image: ${tempContainer.image}`);
    }
<<<<<<< HEAD
    const gemfile = this.config.gemfile || `${localPath}/Gemfile`

    execSync(`[ ! "$(docker ps -q -f name=${tempContainer})" ] || docker rm ${tempContainer}`)
    execSync(`docker create -v /var/task --name ${tempContainer} ${dockerImage} /bin/true`)
    execSync(`docker cp ${gemfile} ${tempContainer}:/var/task`)
    execSync(`docker cp ${localPath}/vendor/bundle ${tempContainer}:/var/task/vendor`)
    const result = execSync(`docker run --rm --volumes-from ${tempContainer} ${dockerImage} bundle install --standalone --path vendor/bundle`)
    if (this.config.debug) {
      this.log(result)
=======

    try {
      execSync(`docker create -v ${tempContainer.path} --name ${tempContainer.name} ${tempContainer.image} /bin/true`)

      // Only copy over what we need
      execSync(`if [ -d "${localPath}/vendor" ]; then
        docker cp ${localPath}/vendor ${tempContainer.name}:${tempContainer.path}/vendor
        fi
      `)
      execSync(`docker cp ${this.config.gemfilePath} ${tempContainer.name}:${tempContainer.path}/Gemfile`)
      execSync(`docker cp ${this.config.gemfilePath}.lock ${tempContainer.name}:${tempContainer.path}/Gemfile.lock`)

      // Configure the bundle
      const dockerRun = `docker run --rm --volumes-from ${tempContainer.name} ${tempContainer.image}`;
      execSync(`${dockerRun} bundle config set --local path 'vendor/bundle'`)
      execSync(`${dockerRun} bundle config set --local deployment 'true'`)
      execSync(`${dockerRun} bundle config set --local frozen 'true'`)
      execSync(`${dockerRun} bundle config set --local clean 'true'`)
      if (this.config.withGroups) {
        execSync(`${dockerRun} bundle config set --local with '${this.config.withGroups}'`)
      }
      if (this.config.withoutGroups) {
        execSync(`${dockerRun} bundle config set --local without '${this.config.withoutGroups}'`)
      }
      if (this.config.standalone) {
        execSync(`${dockerRun} bundle config set --local standalone 'true'`)
      }

      const result = execSync(`${dockerRun} bundle install`)
      if (this.config.debug) { this.log(result) }

      // Copy files back to the host
      execSync(`docker cp ${tempContainer.name}:${tempContainer.path}/vendor ${localPath}`)

      if (!this.config.standalone) {
        execSync(`docker cp ${tempContainer.name}:${tempContainer.path}/.bundle ${localPath}`)
      }
    } finally {
      execSync(`docker rm ${tempContainer.name}`)
>>>>>>> 5ffab07e
    }
  }

  warnOnUnsupportedRuntime(){
    if (this.config.debug){
      this.log(`platform: ${process.platform}`);
      this.log(`provider: ${this.serverless.service.provider.name}`);
      this.log(`runtime: ${this.serverless.service.provider.runtime}`);
    }
    if (this.serverless.service.provider.name != 'aws'){
      this.log(`WARNING: serverless-ruby-package has only been tested with the AWS provider. It may not work with ${this.serverless.service.provider.name}, but bug reports are welcome.`);
      return;
    }
    if (!['ruby2.5', 'ruby2.7'].includes(this.serverless.service.provider.runtime)){
      this.log(`WARNING: serverless-ruby-package has only been tested with the ruby2.5 and the ruby2.7 runtimes. It may not work with ${this.serverless.service.provider.runtime}, but bug reports are welcome.`);
    }
  }
}

module.exports = PackageRubyBundlePlugin;<|MERGE_RESOLUTION|>--- conflicted
+++ resolved
@@ -199,17 +199,6 @@
       this.log(`container name: ${tempContainer.name}`);
       this.log(`docker image: ${tempContainer.image}`);
     }
-<<<<<<< HEAD
-    const gemfile = this.config.gemfile || `${localPath}/Gemfile`
-
-    execSync(`[ ! "$(docker ps -q -f name=${tempContainer})" ] || docker rm ${tempContainer}`)
-    execSync(`docker create -v /var/task --name ${tempContainer} ${dockerImage} /bin/true`)
-    execSync(`docker cp ${gemfile} ${tempContainer}:/var/task`)
-    execSync(`docker cp ${localPath}/vendor/bundle ${tempContainer}:/var/task/vendor`)
-    const result = execSync(`docker run --rm --volumes-from ${tempContainer} ${dockerImage} bundle install --standalone --path vendor/bundle`)
-    if (this.config.debug) {
-      this.log(result)
-=======
 
     try {
       execSync(`docker create -v ${tempContainer.path} --name ${tempContainer.name} ${tempContainer.image} /bin/true`)
@@ -249,7 +238,6 @@
       }
     } finally {
       execSync(`docker rm ${tempContainer.name}`)
->>>>>>> 5ffab07e
     }
   }
 
